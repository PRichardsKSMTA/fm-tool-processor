--- conflicted
+++ resolved
@@ -100,15 +100,9 @@
             values = header_rng.value
             if isinstance(values, list):
                 nested = bool(values and isinstance(values[0], list))
-<<<<<<< HEAD
                 row = values[0] if nested else values
                 mapped_row = [adhoc_headers.get(str(v), v) for v in row]
                 header_rng.value = [mapped_row] if nested else mapped_row
-=======
-                headers = values[0] if nested else values
-                headers = [adhoc_headers.get(str(v), v) for v in headers]
-                header_rng.value = [headers] if nested else headers
->>>>>>> faba17cc
 
         # First empty row in column A
         start_row = ws.api.Cells(ws.api.Rows.Count, 1).End(-4162).Row + 1
