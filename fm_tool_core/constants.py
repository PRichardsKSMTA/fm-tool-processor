--- conflicted
+++ resolved
@@ -26,10 +26,7 @@
 SMTP_USERNAME = os.getenv("SMTP_USERNAME")
 SMTP_PASSWORD = os.getenv("SMTP_PASSWORD")
 SMTP_FROM = os.getenv("SMTP_FROM")
-<<<<<<< HEAD
-=======
 BID_WEBHOOK_URI = os.getenv("BID_WEBHOOK_URI")
->>>>>>> 1e9ac495
 
 __all__ = [
     "READY_NAME",
@@ -50,8 +47,5 @@
     "SMTP_USERNAME",
     "SMTP_PASSWORD",
     "SMTP_FROM",
-<<<<<<< HEAD
-=======
     "BID_WEBHOOK_URI",
->>>>>>> 1e9ac495
 ]