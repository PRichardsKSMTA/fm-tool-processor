import logging
import types


def test_insert_bid_rows_early_return(monkeypatch, tmp_path, caplog):
    called = False

    def fake_app(*args, **kwargs):
        nonlocal called
        called = True
        raise AssertionError("App should not be called")

    from fm_tool_core import bid_utils

    monkeypatch.setattr(
        bid_utils, "xw", types.SimpleNamespace(App=fake_app), raising=False
    )

    log = logging.getLogger("test")
    with caplog.at_level(logging.INFO):
        bid_utils.insert_bid_rows(tmp_path / "wb.xlsx", [], log)
    assert not called
    assert "No RFP rows to insert" in caplog.text


def test_insert_bid_rows_writes_rows(monkeypatch, tmp_path, caplog):
    from fm_tool_core import bid_utils

    wb_path = tmp_path / "wb.xlsx"
    wb_path.touch()
    calls: list[str] = []

    class FakeApi:
        def __init__(self):
            self.Rows = types.SimpleNamespace(Count=1)

        def Cells(self, _row, _col):
            return types.SimpleNamespace(
                End=lambda _dir: types.SimpleNamespace(Row=1),
            )

    class FakeRange:
        def __init__(self):
            self._value = None

        def resize(self, _r, _c):
            return self

        @property
        def value(self):
            return self._value

        @value.setter
        def value(self, val):
            calls.append("write")
            self._value = val

    class FakeSheet:
        def __init__(self):
            self.api = FakeApi()

        def range(self, _addr):
            return FakeRange()

    class FakeBook:
        def __init__(self):
            self.sheets = {"RFP": FakeSheet()}

        def save(self):
            pass

        def close(self):
            pass

    def fake_open(_path):
        return FakeBook()

    class FakeBooks:
        def open(self, path):
            return fake_open(path)

    class FakeApp:
        def __init__(self, *args, **kwargs):
            self.api = types.SimpleNamespace(DisplayAlerts=False)
            self.books = FakeBooks()

        def kill(self):
            pass

    monkeypatch.setattr(
        bid_utils,
        "xw",
        types.SimpleNamespace(App=FakeApp),
        raising=False,
    )
    monkeypatch.setattr(
        bid_utils,
        "pythoncom",
        types.SimpleNamespace(
            CoInitialize=lambda: None,
            CoUninitialize=lambda: None,
        ),
        raising=False,
    )

    rows = [
        {
            "LANE_ID": "1",
            "ORIG_POSTAL_CD": "11111",
            "DEST_POSTAL_CD": "22222",
        }
    ]
    log = logging.getLogger("test")
    with caplog.at_level(logging.INFO):
        bid_utils.insert_bid_rows(wb_path, rows, log)
    assert calls == ["write"]
    assert any("RFP sheet" in r.message for r in caplog.records)


def test_insert_bid_rows_custom_headers(monkeypatch, tmp_path, caplog):
    from fm_tool_core import bid_utils

    wb_path = tmp_path / "wb.xlsx"
    wb_path.touch()
    calls: list[str] = []

    class FakeApi:
        def __init__(self, last_col):
            self.Rows = types.SimpleNamespace(Count=1)
            self.Columns = types.SimpleNamespace(Count=last_col)
            self._last_col = last_col

        def Cells(self, _row, _col):
            return types.SimpleNamespace(
                End=lambda _dir: types.SimpleNamespace(
                    Row=1,
                    Column=self._last_col,
                ),
            )

    class FakeHeaderRange:
        def __init__(self, sheet):
            self.sheet = sheet

        def resize(self, _r, _c):
            return self

        def expand(self, _dir):
            return self

        @property
        def value(self):
            return (tuple(self.sheet.headers),)

        @value.setter
        def value(self, val):
            if val and isinstance(val[0], list):
                self.sheet.headers = val[0]
            else:
                self.sheet.headers = val

        def get_address(self, *_args):
            return "A1"

    class FakeDataRange:
        def __init__(self):
            self._value = None

        def resize(self, _r, _c):
            return self

        @property
        def value(self):
            return self._value

        @value.setter
        def value(self, val):
            calls.append("write")
            self._value = val

    class FakeCell:
        def __init__(self, addr):
            self.addr = addr

        def get_address(self, *_args):
            row, col = self.addr
            return f"{chr(ord('A') + col - 1)}{row}"

    class FakeSheet:
        def __init__(self):
            self.headers = bid_utils._COLUMNS.copy()
            self.headers[13] = " adhoc_info1 "
            self.headers[15] = "AdHoC_Info3  "
            self.api = FakeApi(len(self.headers))

        def range(self, addr):
            if addr == (1, 1):
                return FakeHeaderRange(self)
            if addr[0] == 1:
                return FakeCell(addr)
            return FakeDataRange()

    sheet = FakeSheet()

    class FakeBook:
        def __init__(self):
            self.sheets = {"RFP": sheet}

        def save(self):
            pass

        def close(self):
            pass

    def fake_open(_path):
        return FakeBook()

    class FakeBooks:
        def open(self, path):
            return fake_open(path)

    class FakeApp:
        def __init__(self, *args, **kwargs):
            self.api = types.SimpleNamespace(DisplayAlerts=False)
            self.books = FakeBooks()

        def kill(self):
            pass

    monkeypatch.setattr(
        bid_utils,
        "xw",
        types.SimpleNamespace(
            App=FakeApp,
            constants=types.SimpleNamespace(
                Direction=types.SimpleNamespace(xlToLeft=1)
            ),
        ),
        raising=False,
    )
    monkeypatch.setattr(
        bid_utils,
        "pythoncom",
        types.SimpleNamespace(
            CoInitialize=lambda: None,
            CoUninitialize=lambda: None,
        ),
        raising=False,
    )

    rows = [
        {
            "LANE_ID": "1",
            "ORIG_POSTAL_CD": "11111",
            "DEST_POSTAL_CD": "22222",
        }
    ]
    log = logging.getLogger("test")
    caplog.set_level(logging.DEBUG)
    bid_utils.insert_bid_rows(
        wb_path,
        rows,
        log,
        adhoc_headers={" AdHoC inFo1 ": "X1", "adhocinfo3": "X3"},
    )
    assert calls == ["write"]
    assert sheet.headers[13] == "X1"
    assert sheet.headers[15] == "X3"
    assert "Received custom headers" in caplog.text
    assert "Replacing  adhoc_info1  with X1" in caplog.text
    assert "Replacing AdHoC_Info3   with X3" in caplog.text


def test_update_adhoc_headers(monkeypatch, tmp_path, caplog):
    from fm_tool_core import bid_utils

    wb_path = tmp_path / "wb.xlsx"
    wb_path.touch()

    class FakeHeaderRange:
        def __init__(self, sheet):
            self.sheet = sheet

        def resize(self, _r, _c):
            return self

        @property
        def value(self):
            return (tuple(self.sheet.headers),)

        @value.setter
        def value(self, val):
            if val and isinstance(val[0], list):
                self.sheet.headers = val[0]
            else:
                self.sheet.headers = val

    class FakeApi:
        def __init__(self, headers):
            self.Rows = types.SimpleNamespace(Count=1)
            self.Columns = types.SimpleNamespace(Count=len(headers))
            self._last_col = len(headers)

        def Cells(self, _row, _col):
            return types.SimpleNamespace(
                End=lambda _dir: types.SimpleNamespace(
                    Row=1,
                    Column=self._last_col,
                ),
            )

        def get_address(self, *_args):
            return "A1"

    class FakeCell:
        def __init__(self, addr):
            self.addr = addr

        def get_address(self, *_args):
            row, col = self.addr
            return f"{chr(ord('A') + col - 1)}{row}"

    class FakeSheet:
        def __init__(self):
            headers = bid_utils._COLUMNS.copy()
            headers.insert(5, "")
            self.start = headers.index("ADHOC_INFO1")
            self.headers = headers
            self.api = FakeApi(self.headers)

        def range(self, addr):
            if addr == (1, 1):
                return FakeHeaderRange(self)
            assert addr[0] == 1
            return FakeCell(addr)

    sheet = FakeSheet()

    class FakeBook:
        def __init__(self):
            self.sheets = {"RFP": sheet}

        def save(self):
            pass

        def close(self):
            pass

    def fake_open(_path):
        return FakeBook()

    class FakeBooks:
        def open(self, path):
            return fake_open(path)

    class FakeApp:
        def __init__(self, *args, **kwargs):
            self.api = types.SimpleNamespace(DisplayAlerts=False)
            self.books = FakeBooks()

        def kill(self):
            pass

    monkeypatch.setattr(
        bid_utils,
        "xw",
        types.SimpleNamespace(
            App=FakeApp,
            constants=types.SimpleNamespace(
                Direction=types.SimpleNamespace(xlToLeft=1)
            ),
        ),
        raising=False,
    )
    monkeypatch.setattr(
        bid_utils,
        "pythoncom",
        types.SimpleNamespace(
            CoInitialize=lambda: None,
            CoUninitialize=lambda: None,
        ),
        raising=False,
    )

    log = logging.getLogger("test")
<<<<<<< HEAD
    mapping = {f"adhoc info{i}": f"X{i}" for i in range(1, 11)}
    bid_utils.update_adhoc_headers(wb_path, mapping, log)
    for i in range(10):
        assert sheet.headers[sheet.start + i] == f"X{i + 1}"
=======
    caplog.set_level(logging.DEBUG)
    bid_utils.update_adhoc_headers(
        wb_path,
        {"adhoc info1": "X1", "ADHOCINFO2": "X2", "ADHOCINFO11": "Z"},
        log,
    )
    assert sheet.headers[13] == "X1"
    assert sheet.headers[14] == "X2"
    assert "Received custom headers" in caplog.text
    assert "Examining N1: adhoc_info1" in caplog.text
    assert "Replacing adhoc_info1 with X1" in caplog.text
    assert "Examining O1: ADHOC_INFO2" in caplog.text
    assert "Replacing ADHOC_INFO2 with X2" in caplog.text
    assert "No matching column for custom header ADHOCINFO11" in caplog.text
>>>>>>> 62392946
<|MERGE_RESOLUTION|>--- conflicted
+++ resolved
@@ -383,12 +383,7 @@
     )
 
     log = logging.getLogger("test")
-<<<<<<< HEAD
-    mapping = {f"adhoc info{i}": f"X{i}" for i in range(1, 11)}
-    bid_utils.update_adhoc_headers(wb_path, mapping, log)
-    for i in range(10):
-        assert sheet.headers[sheet.start + i] == f"X{i + 1}"
-=======
+
     caplog.set_level(logging.DEBUG)
     bid_utils.update_adhoc_headers(
         wb_path,
@@ -402,5 +397,4 @@
     assert "Replacing adhoc_info1 with X1" in caplog.text
     assert "Examining O1: ADHOC_INFO2" in caplog.text
     assert "Replacing ADHOC_INFO2 with X2" in caplog.text
-    assert "No matching column for custom header ADHOCINFO11" in caplog.text
->>>>>>> 62392946
+    assert "No matching column for custom header ADHOCINFO11" in caplog.text